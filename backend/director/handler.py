--- conflicted
+++ resolved
@@ -58,12 +58,9 @@
             SlackAgent,
             EditingAgent,
             DubbingAgent,
-<<<<<<< HEAD
             TranscriptionAgent,
-=======
             TextToMovieAgent,
             MemeMakerAgent,
->>>>>>> 88b61b03
             ComposioAgent,
         ]
 

import os
import logging

from director.agents.frame import FrameAgent
from director.agents.summarize_video import SummarizeVideoAgent
from director.agents.download import DownloadAgent
from director.agents.pricing import PricingAgent
from director.agents.upload import UploadAgent
from director.agents.search import SearchAgent
from director.agents.prompt_clip import PromptClipAgent
from director.agents.index import IndexAgent
from director.agents.brandkit import BrandkitAgent
from director.agents.profanity_remover import ProfanityRemoverAgent
from director.agents.image_generation import ImageGenerationAgent
from director.agents.audio_generation import AudioGenerationAgent
from director.agents.video_generation import VideoGenerationAgent
from director.agents.stream_video import StreamVideoAgent
from director.agents.subtitle import SubtitleAgent
from director.agents.slack_agent import SlackAgent
from director.agents.editing import EditingAgent
from director.agents.dubbing import DubbingAgent
from director.agents.text_to_movie import TextToMovieAgent
from director.agents.meme_maker import MemeMakerAgent
from director.agents.composio import ComposioAgent
from director.agents.transcription import TranscriptionAgent
from director.agents.comparison import ComparisonAgent
from director.agents.web_search_agent import WebSearchAgent
from director.agents.voice_replacement import VoiceReplacementAgent


from director.core.session import Session, InputMessage, MsgStatus
from director.core.reasoning import ReasoningEngine
from director.db.base import BaseDB
from director.db import load_db
from director.tools.videodb_tool import VideoDBTool
from dotenv import load_dotenv

load_dotenv()

logger = logging.getLogger(__name__)


class ChatHandler:
    def __init__(self, db, **kwargs):
        self.db = db

        # Register the agents here
        self.agents = [
            SummarizeVideoAgent,
            UploadAgent,
            IndexAgent,
            SearchAgent,
            PromptClipAgent,
            FrameAgent,
            DownloadAgent,
            BrandkitAgent,
            ProfanityRemoverAgent,
            ImageGenerationAgent,
            AudioGenerationAgent,
            VideoGenerationAgent,
            StreamVideoAgent,
            SubtitleAgent,
            SlackAgent,
            EditingAgent,
            DubbingAgent,
            TranscriptionAgent,
            TextToMovieAgent,
            MemeMakerAgent,
            ComposioAgent,
            ComparisonAgent,
            WebSearchAgent,
<<<<<<< HEAD
            VoiceReplacementAgent,
=======
            PricingAgent,
>>>>>>> bc4edda5
        ]

    def add_videodb_state(self, session):
        from videodb import connect

        session.state["conn"] = connect(
            base_url=os.getenv("VIDEO_DB_BASE_URL", "https://api.videodb.io")
        )
        session.state["collection"] = session.state["conn"].get_collection(
            session.collection_id
        )
        if session.video_id:
            session.state["video"] = session.state["collection"].get_video(
                session.video_id
            )

    def agents_list(self):
        return [
            {
                "name": agent_instance.name,
                "description": agent_instance.agent_description,
            }
            for agent in self.agents
            for agent_instance in [agent(Session(db=self.db))]
        ]

    def chat(self, message):
        logger.info(f"ChatHandler input message: {message}")

        session = Session(db=self.db, **message)
        session.create()
        input_message = InputMessage(db=self.db, **message)
        input_message.publish()

        try:
            self.add_videodb_state(session)
            agents = [agent(session=session) for agent in self.agents]
            agents_mapping = {agent.name: agent for agent in agents}

            res_eng = ReasoningEngine(input_message=input_message, session=session)
            if input_message.agents:
                for agent_name in input_message.agents:
                    res_eng.register_agents([agents_mapping[agent_name]])
            else:
                res_eng.register_agents(agents)

            res_eng.run()

        except Exception as e:
            session.output_message.update_status(MsgStatus.error)
            logger.exception(f"Error in chat handler: {e}")


class SessionHandler:
    def __init__(self, db: BaseDB, **kwargs):
        self.db = db

    def get_sessions(self):
        session = Session(db=self.db)
        return session.get_all()

    def get_session(self, session_id):
        session = Session(db=self.db, session_id=session_id)
        return session.get()

    def delete_session(self, session_id):
        session = Session(db=self.db, session_id=session_id)
        return session.delete()


class VideoDBHandler:
    def __init__(self, collection_id="default"):
        self.videodb_tool = VideoDBTool(collection_id=collection_id)

    def upload(self, source, source_type="url", media_type="video", name=None):
        return self.videodb_tool.upload(source, source_type, media_type, name)

    def get_collection(self):
        """Get a collection by ID."""
        return self.videodb_tool.get_collection()

    def get_collections(self):
        """Get all collections."""
        return self.videodb_tool.get_collections()

    def create_collection(self, name, description=""):
        return self.videodb_tool.create_collection(name, description)

    def delete_collection(self):
        return self.videodb_tool.delete_collection()

    def get_video(self, video_id):
        """Get a video by ID."""
        return self.videodb_tool.get_video(video_id)

    def delete_video(self, video_id):
        """Delete a specific video by its ID."""
        return self.videodb_tool.delete_video(video_id)

    def get_videos(self):
        """Get all videos in a collection."""
        return self.videodb_tool.get_videos()

    def generate_image_url(self, image_id):
        return self.videodb_tool.generate_image_url(image_id=image_id)


class ConfigHandler:
    def check(self):
        """Check the configuration of the server."""
        videodb_configured = True if os.getenv("VIDEO_DB_API_KEY") else False

        db = load_db(os.getenv("SERVER_DB_TYPE",  os.getenv("DB_TYPE", "sqlite")))
        db_configured = db.health_check()
        return {
            "videodb_configured": videodb_configured,
            "llm_configured": True,
            "db_configured": db_configured,
        }<|MERGE_RESOLUTION|>--- conflicted
+++ resolved
@@ -69,11 +69,8 @@
             ComposioAgent,
             ComparisonAgent,
             WebSearchAgent,
-<<<<<<< HEAD
             VoiceReplacementAgent,
-=======
             PricingAgent,
->>>>>>> bc4edda5
         ]
 
     def add_videodb_state(self, session):
